{
 "cells": [
  {
   "cell_type": "markdown",
   "metadata": {},
   "source": [
    "# Getting Started with ctapipe\n",
    "\n",
    "This hands-on was presented at the Paris CTA Consoritum meeting (K. Kosack)"
   ]
  },
  {
   "cell_type": "markdown",
   "metadata": {},
   "source": [
    "## Part 1: load and loop over data"
   ]
  },
  {
   "cell_type": "code",
   "execution_count": null,
   "metadata": {},
   "outputs": [],
   "source": [
    "from ctapipe.io import event_source\n",
    "from ctapipe import utils\n",
    "from matplotlib import pyplot as plt\n",
    "%matplotlib inline"
   ]
  },
  {
   "cell_type": "code",
   "execution_count": null,
   "metadata": {},
   "outputs": [],
   "source": [
    "path = utils.get_dataset_path(\"gamma_test_large.simtel.gz\")"
   ]
  },
  {
   "cell_type": "code",
   "execution_count": null,
   "metadata": {},
   "outputs": [],
   "source": [
    "source = event_source(path, max_events=4)\n",
    "\n",
    "for event in source:\n",
<<<<<<< HEAD
    "    print(event.count, event.r0.event_id, event.mc.energy)"
=======
    "    print(event.count, event.index.event_id, event.mc.energy)"
>>>>>>> db990954
   ]
  },
  {
   "cell_type": "code",
   "execution_count": null,
   "metadata": {},
   "outputs": [],
   "source": [
    "event"
   ]
  },
  {
   "cell_type": "code",
   "execution_count": null,
   "metadata": {},
   "outputs": [],
   "source": [
    "event.r0"
   ]
  },
  {
   "cell_type": "code",
   "execution_count": null,
   "metadata": {},
   "outputs": [],
   "source": [
    "for event in event_source(path, max_events=4):\n",
    "    print(event.count, event.r0.tels_with_data)"
   ]
  },
  {
   "cell_type": "code",
   "execution_count": null,
   "metadata": {},
   "outputs": [],
   "source": [
    "event.r0.tel[2]"
   ]
  },
  {
   "cell_type": "code",
   "execution_count": null,
   "metadata": {},
   "outputs": [],
   "source": [
    "r0tel = event.r0.tel[2]"
   ]
  },
  {
   "cell_type": "code",
   "execution_count": null,
   "metadata": {},
   "outputs": [],
   "source": [
    "r0tel.waveform"
   ]
  },
  {
   "cell_type": "code",
   "execution_count": null,
   "metadata": {},
   "outputs": [],
   "source": [
    "r0tel.waveform.shape"
   ]
  },
  {
   "cell_type": "markdown",
   "metadata": {},
   "source": [
    "note that this is ($N_{channels}$, $N_{pixels}$, $N_{samples}$)"
   ]
  },
  {
   "cell_type": "code",
   "execution_count": null,
   "metadata": {},
   "outputs": [],
   "source": [
    "plt.pcolormesh(r0tel.waveform[0])"
   ]
  },
  {
   "cell_type": "code",
   "execution_count": null,
   "metadata": {},
   "outputs": [],
   "source": [
    "plt.plot(r0tel.waveform[0,10])"
   ]
  },
  {
   "cell_type": "code",
   "execution_count": null,
   "metadata": {},
   "outputs": [],
   "source": [
    "from ipywidgets import interact\n",
    "\n",
    "@interact\n",
    "def view_waveform(chan=0, pix_id=200):\n",
    "    plt.plot(r0tel.waveform[chan, pix_id])"
   ]
  },
  {
   "cell_type": "markdown",
   "metadata": {},
   "source": [
    "try making this compare 2 waveforms"
   ]
  },
  {
   "cell_type": "markdown",
   "metadata": {},
   "source": [
    "## Part 2: Explore the instrument description\n",
    "This is all well and good, but we don't really know what camera or telescope this is... how do we get instrumental description info?\n",
    "\n",
    "Currently this is returned *inside* the event (it will soon change to be separate in next version or so)"
   ]
  },
  {
   "cell_type": "code",
   "execution_count": null,
   "metadata": {},
   "outputs": [],
   "source": [
    "subarray = source.subarray \n"
   ]
  },
  {
   "cell_type": "code",
   "execution_count": null,
   "metadata": {},
   "outputs": [],
   "source": [
    "subarray"
   ]
  },
  {
   "cell_type": "code",
   "execution_count": null,
   "metadata": {},
   "outputs": [],
   "source": [
    "subarray.peek()"
   ]
  },
  {
   "cell_type": "code",
   "execution_count": null,
   "metadata": {},
   "outputs": [],
   "source": [
    "subarray.to_table()"
   ]
  },
  {
   "cell_type": "code",
   "execution_count": null,
   "metadata": {},
   "outputs": [],
   "source": [
    "subarray.tel[2]"
   ]
  },
  {
   "cell_type": "code",
   "execution_count": null,
   "metadata": {},
   "outputs": [],
   "source": [
    "subarray.tel[2].camera"
   ]
  },
  {
   "cell_type": "code",
   "execution_count": null,
   "metadata": {},
   "outputs": [],
   "source": [
    "subarray.tel[2].optics"
   ]
  },
  {
   "cell_type": "code",
   "execution_count": null,
   "metadata": {},
   "outputs": [],
   "source": [
    "tel = subarray.tel[2]"
   ]
  },
  {
   "cell_type": "code",
   "execution_count": null,
   "metadata": {},
   "outputs": [],
   "source": [
    "tel.camera"
   ]
  },
  {
   "cell_type": "code",
   "execution_count": null,
   "metadata": {
    "scrolled": true
   },
   "outputs": [],
   "source": [
    "tel.optics"
   ]
  },
  {
   "cell_type": "code",
   "execution_count": null,
   "metadata": {},
   "outputs": [],
   "source": [
    "tel.camera.geometry.pix_x"
   ]
  },
  {
   "cell_type": "code",
   "execution_count": null,
   "metadata": {},
   "outputs": [],
   "source": [
    "tel.camera.geometry.to_table()"
   ]
  },
  {
   "cell_type": "code",
   "execution_count": null,
   "metadata": {},
   "outputs": [],
   "source": [
    "tel.optics.mirror_area"
   ]
  },
  {
   "cell_type": "code",
   "execution_count": null,
   "metadata": {},
   "outputs": [],
   "source": [
    "from ctapipe.visualization import CameraDisplay"
   ]
  },
  {
   "cell_type": "code",
   "execution_count": null,
   "metadata": {},
   "outputs": [],
   "source": [
    "disp = CameraDisplay(tel.camera.geometry)"
   ]
  },
  {
   "cell_type": "code",
   "execution_count": null,
   "metadata": {},
   "outputs": [],
   "source": [
    "disp = CameraDisplay(tel.camera.geometry)\n",
    "disp.image = r0tel.waveform[0,:,10]  # display channel 0, sample 0 (try others like 10)"
   ]
  },
  {
   "cell_type": "markdown",
   "metadata": {},
   "source": [
    " ** aside: ** show demo using a CameraDisplay in interactive mode in ipython rather than notebook"
   ]
  },
  {
   "cell_type": "markdown",
   "metadata": {},
   "source": [
    "## Part 3: Apply some calibration and trace integration"
   ]
  },
  {
   "cell_type": "code",
   "execution_count": null,
   "metadata": {},
   "outputs": [],
   "source": [
    "from ctapipe.calib import CameraCalibrator"
   ]
  },
  {
   "cell_type": "code",
   "execution_count": null,
   "metadata": {},
   "outputs": [],
   "source": [
    "calib = CameraCalibrator(subarray=subarray)"
   ]
  },
  {
   "cell_type": "code",
   "execution_count": null,
   "metadata": {},
   "outputs": [],
   "source": [
    "for event in event_source(path, max_events=4):\n",
    "    calib(event) # fills in r1, dl0, and dl1\n",
    "    print(event.dl1.tel.keys())"
   ]
  },
  {
   "cell_type": "code",
   "execution_count": null,
   "metadata": {},
   "outputs": [],
   "source": [
    "event.dl1.tel[2]"
   ]
  },
  {
   "cell_type": "code",
   "execution_count": null,
   "metadata": {},
   "outputs": [],
   "source": [
    "dl1tel = event.dl1.tel[2]"
   ]
  },
  {
   "cell_type": "code",
   "execution_count": null,
   "metadata": {},
   "outputs": [],
   "source": [
    "dl1tel.image.shape # note this will be gain-selected in next version, so will be just 1D array of 1855"
   ]
  },
  {
   "cell_type": "code",
   "execution_count": null,
   "metadata": {},
   "outputs": [],
   "source": [
    "dl1tel.peak_time"
   ]
  },
  {
   "cell_type": "code",
   "execution_count": null,
   "metadata": {},
   "outputs": [],
   "source": [
    "CameraDisplay(tel.camera.geometry, image=dl1tel.image)"
   ]
  },
  {
   "cell_type": "code",
   "execution_count": null,
   "metadata": {},
   "outputs": [],
   "source": [
    "CameraDisplay(tel.camera.geometry, image=dl1tel.peak_time)"
   ]
  },
  {
   "cell_type": "markdown",
   "metadata": {},
   "source": [
    "Now for Hillas Parameters"
   ]
  },
  {
   "cell_type": "code",
   "execution_count": null,
   "metadata": {},
   "outputs": [],
   "source": [
    "from ctapipe.image import hillas_parameters, tailcuts_clean"
   ]
  },
  {
   "cell_type": "code",
   "execution_count": null,
   "metadata": {},
   "outputs": [],
   "source": [
    "image = dl1tel.image\n",
    "mask = tailcuts_clean(tel.camera.geometry, image, picture_thresh=10, boundary_thresh=5)\n",
    "mask"
   ]
  },
  {
   "cell_type": "code",
   "execution_count": null,
   "metadata": {},
   "outputs": [],
   "source": [
    "CameraDisplay(tel.camera.geometry, image=mask)"
   ]
  },
  {
   "cell_type": "code",
   "execution_count": null,
   "metadata": {},
   "outputs": [],
   "source": [
    "cleaned = image.copy()\n",
    "cleaned[~mask] = 0 "
   ]
  },
  {
   "cell_type": "code",
   "execution_count": null,
   "metadata": {},
   "outputs": [],
   "source": [
    "disp = CameraDisplay(tel.camera.geometry, image=cleaned)\n",
    "disp.cmap = plt.cm.coolwarm\n",
    "disp.add_colorbar()\n",
    "plt.xlim(-1.0,0)\n",
    "plt.ylim(0,1.0)"
   ]
  },
  {
   "cell_type": "code",
   "execution_count": null,
   "metadata": {},
   "outputs": [],
   "source": [
    "params = hillas_parameters(tel.camera.geometry, cleaned)\n",
    "print(params)"
   ]
  },
  {
   "cell_type": "code",
   "execution_count": null,
   "metadata": {},
   "outputs": [],
   "source": [
    "disp = CameraDisplay(tel.camera.geometry, image=cleaned)\n",
    "disp.cmap = plt.cm.coolwarm\n",
    "disp.add_colorbar()\n",
    "plt.xlim(-1.0,0)\n",
    "plt.ylim(0,1.0)\n",
    "disp.overlay_moments(params, color='white', lw=2)"
   ]
  },
  {
   "cell_type": "markdown",
   "metadata": {},
   "source": [
    "## Part 4:  Let's put it all together: \n",
    "- loop over events, selecting only telescopes of the same type (e.g. LST:LSTCam)\n",
    "- for each event, apply calibration/trace integration\n",
    "- calculate Hillas parameters \n",
    "- write out all hillas paremeters to a file that can be loaded with Pandas"
   ]
  },
  {
   "cell_type": "markdown",
   "metadata": {},
   "source": [
    "first let's select only those telescopes with LST:LSTCam"
   ]
  },
  {
   "cell_type": "code",
   "execution_count": null,
   "metadata": {},
   "outputs": [],
   "source": [
    "subarray.telescope_types"
   ]
  },
  {
   "cell_type": "code",
   "execution_count": null,
   "metadata": {},
   "outputs": [],
   "source": [
    "subarray.get_tel_ids_for_type(\"LST_LST_LSTCam\")"
   ]
  },
  {
   "cell_type": "markdown",
   "metadata": {},
   "source": [
    "Now let's write out program"
   ]
  },
  {
   "cell_type": "code",
   "execution_count": null,
   "metadata": {},
   "outputs": [],
   "source": [
    "data = utils.get_dataset_path(\"gamma_test_large.simtel.gz\") \n",
    "source = event_source(data, allowed_tels=[1,2,3,4],  max_events=10) # remove the max_events limit to get more stats"
   ]
  },
  {
   "cell_type": "code",
   "execution_count": null,
   "metadata": {},
   "outputs": [],
   "source": [
    "for event in source:\n",
    "    calib(event)\n",
    "    \n",
    "    for tel_id, tel_data in event.dl1.tel.items():\n",
    "        tel = source.subarray.tel[tel_id]\n",
    "        mask = tailcuts_clean(tel.camera.geometry, tel_data.image)\n",
    "        params = hillas_parameters(tel.camera.geometry[mask], tel_data.image[mask])"
   ]
  },
  {
   "cell_type": "code",
   "execution_count": null,
   "metadata": {},
   "outputs": [],
   "source": [
    "from ctapipe.io import HDF5TableWriter\n"
   ]
  },
  {
   "cell_type": "code",
   "execution_count": null,
   "metadata": {},
   "outputs": [],
   "source": [
    "with HDF5TableWriter(filename='hillas.h5', group_name='dl1', overwrite=True) as writer:\n",
    "    \n",
    "    source = event_source(data, allowed_tels=[1,2,3,4],  max_events=10)\n",
    "    for event in source:\n",
    "        calib(event)\n",
    "    \n",
    "        for tel_id, tel_data in event.dl1.tel.items():\n",
    "            tel = source.subarray.tel[tel_id]\n",
    "            mask = tailcuts_clean(tel.camera.geometry, tel_data.image)\n",
    "            params = hillas_parameters(tel.camera.geometry[mask], tel_data.image[mask])\n",
    "            writer.write(\"hillas\", params)"
   ]
  },
  {
   "cell_type": "markdown",
   "metadata": {},
   "source": [
    "### We can now load in the file we created and plot it"
   ]
  },
  {
   "cell_type": "code",
   "execution_count": null,
   "metadata": {},
   "outputs": [],
   "source": [
    "!ls *.h5"
   ]
  },
  {
   "cell_type": "code",
   "execution_count": null,
   "metadata": {},
   "outputs": [],
   "source": [
    "import pandas as pd\n",
    "\n",
    "hillas = pd.read_hdf(\"hillas.h5\", key='/dl1/hillas')\n",
    "hillas"
   ]
  },
  {
   "cell_type": "code",
   "execution_count": null,
   "metadata": {},
   "outputs": [],
   "source": [
    "_ = hillas.hist(figsize=(8,8))"
   ]
  },
  {
   "cell_type": "markdown",
   "metadata": {},
   "source": [
    "If you do this yourself, loop over more events to get better statistics"
   ]
  }
 ],
 "metadata": {
  "kernelspec": {
   "display_name": "Python 3",
   "language": "python",
   "name": "python3"
  },
  "language_info": {
   "codemirror_mode": {
    "name": "ipython",
    "version": 3
   },
   "file_extension": ".py",
   "mimetype": "text/x-python",
   "name": "python",
   "nbconvert_exporter": "python",
   "pygments_lexer": "ipython3",
   "version": "3.7.7"
  }
 },
 "nbformat": 4,
 "nbformat_minor": 4
}<|MERGE_RESOLUTION|>--- conflicted
+++ resolved
@@ -46,11 +46,7 @@
     "source = event_source(path, max_events=4)\n",
     "\n",
     "for event in source:\n",
-<<<<<<< HEAD
-    "    print(event.count, event.r0.event_id, event.mc.energy)"
-=======
     "    print(event.count, event.index.event_id, event.mc.energy)"
->>>>>>> db990954
    ]
   },
   {

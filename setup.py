#!/usr/bin/env python
# Licensed under a 3-clause BSD style license - see LICENSE.rst

# import ah_bootstrap
from setuptools import setup, find_packages

import sys
import os
# pep 517 builds do not have cwd in PATH by default
sys.path.insert(0, os.path.dirname(__file__))
# Get the long and version description from the package's docstring
import ctapipe  # noqa


# Define entry points for command-line scripts
# TODO: this shuold be automated (e.g. look for main functions and
# rename _ to -, and prepend 'ctapipe'
entry_points = {}
entry_points['console_scripts'] = [
    'ctapipe-info = ctapipe.tools.info:main',
    'ctapipe-camdemo = ctapipe.tools.camdemo:main',
    'ctapipe-dump-triggers = ctapipe.tools.dump_triggers:main',
    'ctapipe-chargeres-extract = ctapipe.tools.extract_charge_resolution:main',
    'ctapipe-chargeres-plot = ctapipe.tools.plot_charge_resolution:main',
    'ctapipe-dump-instrument=ctapipe.tools.dump_instrument:main',
    'ctapipe-event-viewer = ctapipe.tools.bokeh.file_viewer:main',
    'ctapipe-display-tel-events = ctapipe.tools.display_events_single_tel:main',
    'ctapipe-display-imagesums = ctapipe.tools.display_summed_images:main',
    'ctapipe-reconstruct-muons = ctapipe.tools.muon_reconstruction:main',
    'ctapipe-display-integration = ctapipe.tools.display_integrator:main',
    'ctapipe-display-dl1 = ctapipe.tools.display_dl1:main',
    'ctapipe-stage1-process = ctapipe.tools.stage1:main',
]
tests_require = [
    'pytest',
    'ctapipe-extra @ https://github.com/cta-observatory/ctapipe-extra/archive/v0.3.0.tar.gz',
]
docs_require = [
    'sphinx_rtd_theme', 'sphinx_automodapi', 'sphinx', 'nbsphinx', 'numpydoc',
    'jupyter', 'notebook', 'travis-sphinx', 'graphviz',
]

ctapipe.version.update_release_version()

setup(
    packages=find_packages(),
    version=ctapipe.version.get_version(pep440=True),
    python_requires='>=3.6',
    install_requires=[
        'astropy>=3,<5',
        'bokeh~=1.0',
        'eventio>=1.1.1,<2.0.0a0',  # at least 1.1.1, but not 2
        'iminuit>=1.3',
        'joblib',
        'matplotlib~=3.0',
        'numba>=0.43',
        'numpy~=1.16',
        'pandas>=0.24.0',
        'psutil',
        'scikit-learn',
        'scipy~=1.2',
        'tables~=3.4',
        'tqdm>=4.32',
        'traitlets>=4.1,<5.0',
<<<<<<< HEAD
        'h5py',  # for astropy.tables hdf io
=======
        'zstandard',
>>>>>>> f4de1d03
    ],
    # here are optional dependencies (as "tag" : "dependency spec")
    extras_require={
        'all': tests_require + docs_require,
        'tests': tests_require,
        'docs': docs_require,
    },
    tests_require=tests_require,
    setup_requires=['pytest_runner'],
    classifiers=[
        'Intended Audience :: Science/Research',
        'License :: OSI Approved :: BSD License',
        'Programming Language :: Python :: 3',
        'Programming Language :: Python :: 3.6',
        'Programming Language :: Python :: 3.7',
        'Programming Language :: Python :: 3.8',
        'Programming Language :: Python :: Implementation :: CPython',
        'Topic :: Scientific/Engineering :: Astronomy',
        'Development Status :: 3 - Alpha',
    ],
    zip_safe=False,
    entry_points=entry_points,
    package_data={
        '': ['tools/bokeh/*.yaml', 'tools/bokeh/templates/*.html'],
    },
)<|MERGE_RESOLUTION|>--- conflicted
+++ resolved
@@ -62,11 +62,7 @@
         'tables~=3.4',
         'tqdm>=4.32',
         'traitlets>=4.1,<5.0',
-<<<<<<< HEAD
-        'h5py',  # for astropy.tables hdf io
-=======
         'zstandard',
->>>>>>> f4de1d03
     ],
     # here are optional dependencies (as "tag" : "dependency spec")
     extras_require={

"""
Container structures for data that should be read or written to disk
"""

from astropy import units as u
from astropy.time import Time

from ..core import Container, Item, Map
from numpy import ndarray

<<<<<<< HEAD
__all__ = ['EventContainer', 'RawDataContainer', 'RawCameraContainer',
           'MCEventContainer', 'MCCameraContainer',
           'CalibratedCameraContainer']
=======
__all__ = ['RawData', 'RawCameraData', 'MCShowerData', 'MCEvent', 'MCCamera',
           'CalibratedCameraData', 'RecoShowerGeom', 'RecoEnergy', 'GammaHadronClassification']
>>>>>>> 33c7ab76

# todo: change some of these Maps to be just 3D NDarrays?

<<<<<<< HEAD
=======
class EventContainer(Container):
    """ Top-level container for all event information """

    def __init__(self, name="Event"):
        super().__init__(name)
        self.add_item("dl0", RawData())
        self.add_item("mc", MCEvent())
        self.add_item("trig", CentralTriggerData())
        self.add_item("count")

        self.meta.add_item('tel_pos', dict())
        self.meta.add_item('pixel_pos', dict())
        self.meta.add_item('optical_foclen', dict())
        self.meta.add_item('source', "unknown")


class RawData(Container):
    """
    Storage of a Merged Raw Data Event
>>>>>>> 33c7ab76

class InstrumentContainer(Container):
    """
    Storage of header info that does not change with event (this is a temporary
     hack until the Instrument module and database is fully implemented.

<<<<<<< HEAD
    This should not be relied upon, as it will be replaced with
    corresponding Instrument module functionality
=======
    def __init__(self, name="RawData"):
        super().__init__(name)
        self.add_item('run_id')
        self.add_item('event_id')
        self.add_item('tels_with_data')
        self.add_item('tel', dict())


class MCShowerData(Container):

    def __init__(self, name='MCShowerData'):
        super().__init__(name)
        self.add_item('energy')
        self.add_item('alt')
        self.add_item('az')
        self.add_item('core_x')
        self.add_item('core_y')
        self.add_item('h_first_int')

    def __str__(self):
        return_string = self._name + ":\n"
        return_string += "energy:   {0:.2}\n".format(self.energy)
        return_string += "altitude: {0:.2}\n".format(self.alt)
        return_string += "azimuth:  {0:.2}\n".format(self.az)
        return_string += "core x:   {0:.4}\n".format(self.core_x)
        return_string += "core y:   {0:.4}"  .format(self.core_y)
        return return_string


class MCEvent(MCShowerData):
>>>>>>> 33c7ab76
    """

    pixel_pos = Item(Map(ndarray), "map of tel_id to pixel positions")
    optical_foclen = Item(Map(ndarray), "map of tel_id to focal length")
    tel_pos = Item(Map(ndarray), "map of tel_id to telescope position")


class CalibratedCameraContainer(Container):
    """
    Storage of calibrated (p.e.) data from a single telescope
    """
    # todo: rename to pe_image?
    pe_charge = Item(0, "array of camera image in PE")
    integration_window = Item(Map(), ("map per channel of bool ndarrays of "
                                      "shape (npix, nsamples) "
                                      "indicating the samples used in "
                                      "the obtaining of the charge, dependant "
                                      "on the integration method used"))
    # todo: rename the following to *_image
    pedestal_subtracted_adc = Item(Map(), ("Map of channel to subtracted "
                                           "ADC image"))
    peakpos = Item(Map(), ("position of the peak as determined by the "
                           "peak-finding algorithm for each pixel"
                           " and channel"))

class CalibratedContainer(Container):
    """ Calibrated Camera Images and associated data"""
    tel = Item(Map(CalibratedCameraContainer), "map of tel_id to CalibratedCameraContainer")


class RawCameraContainer(Container):
    """
<<<<<<< HEAD
    Storage of raw data from a single telescope
    """
    adc_sums = Item(Map(), ("map of channel to (masked) arrays of all "
                            "integrated ADC data (n_pixels)"))
    adc_samples = Item(Map(), ("map of channel to arrays of "
                               "(n_pixels, n_samples)"))


class RawDataContainer(Container):
    """
    Storage of a Merged Raw Data Event
    """
=======

    def __init__(self, name='MCEvent'):
        super().__init__(name)
        self.add_item('tel', dict())

    def __str__(self):
        return_string = super().__str__() + "\n"
        npix = np.sum([np.sum(t.photo_electrons > 0)
                       for t in self.tel.values()])
        return_string += "total photo_electrons: {}".format(npix)
        return return_string


class CentralTriggerData(Container):

    def __init__(self, name='CentralTriggerData'):
        super().__init__(name)
        self.add_item('gps_time')
        self.add_item('tels_with_trigger')
>>>>>>> 33c7ab76

    run_id = Item(-1, "run id number")
    event_id = Item(-1, "event id number")
    tels_with_data = Item([], "list of telescopes with data")
    tel = Item(Map(RawCameraContainer), "map of tel_id to RawCameraContainer")

# TODO: do these all change per event? If not some should be metadata (headers)
class MCCameraContainer(Container):
    """
    Storage of mc data used for a single telescope
    """
    photo_electrons = Item(Map(), "map of channel to PE")
    refshapes = Item(Map(), "map of channel to array defining pulse shape")
    refstep = Item(0, "RENAME AND WRITE DESC FOR THIS!")
    lrefshape = Item(0, "RENAME AND WRITE DESC FOR THIS!")
    # TODO: rename to time_slice_width?
    time_slice = Item(0, "width of time slice")
    dc_to_pe = Item(None, "DC/PE calibration arrays from MC file")
    pedestal = Item(None, "pedestal calibration arrays from MC file")


class MCEventContainer(Container):
    """
<<<<<<< HEAD
    Monte-Carlo
    """
    energy = Item(0, "Monte-Carlo Energy")
    alt = Item(0, "Monte-carlo altitude", unit=u.deg)
    az = Item(0, "Monte-Carlo azimuth", unit=u.deg)
    core_x = Item(0, "MC core position")
    core_y = Item(0, "MC core position")
    h_first_int = Item(0, "Height of first interaction")
    tel = Item(Map(MCCameraContainer), "map of tel_id to MCCameraContainer")


class CentralTriggerContainer(Container):

    gps_time = Item(Time, "central average time stamp")
    tels_with_trigger = Item([], "list of telescopes with data")
=======

    def __init__(self, tel_id):
        super().__init__("CT{:03d}".format(tel_id))
        self.add_item('photo_electrons', dict())
        # Some parameters used in calibration
        self.add_item('refshapes', dict())
        self.add_item('refstep')
        self.add_item('lrefshape')
        self.add_item('time_slice')


class RawCameraData(Container):
    """
    Storage of raw data from a single telescope
>>>>>>> 33c7ab76



<<<<<<< HEAD

class EventContainer(Container):
    """ Top-level container for all event information """

    dl0 = Item(RawDataContainer(), "Raw Data")
    dl1 = Item(CalibratedContainer())
    mc = Item(MCEventContainer(), "Monte-Carlo data")
    trig = Item(CentralTriggerContainer(), "central trigger information")
    count = Item(0, "number of events processed")
    inst = Item(InstrumentContainer(), "instrumental information (deprecated")
=======
    """

    def __init__(self, tel_id):
        super().__init__("CT{:03d}".format(tel_id))
        self.add_item('adc_sums', dict())
        self.add_item('adc_samples', dict())
        self.add_item('calibration')
        self.add_item('pedestal')
        self.add_item('num_channels')
        self.add_item('num_pixels')
        self.add_item('num_samples')


class CalibratedCameraData(Container):
    """
    Storage of calibrated (p.e.) data from a single telescope

    Parameters
    ----------

    pe_charge : dict
        ndarrays of all calibrated data (npix)
    integration_window : dict
        bool ndarrays of shape [npix][nsamples] indicating the samples used in
        the obtaining of the charge, dependant on the integration method used
    pedestal_subtracted_adc : dict
    peakpos : dict
        position of the peak as determined by the peak-finding algorithm
        for each pixel and channel
    num_channels : int
        number of gain channels in camera
    num_pixels : int
        number of pixels in camera
    calibration_parameters : dict
        the calibration parameters used to calbrate the event
    """

    def __init__(self, tel_id):
        super().__init__("CT{:03d}".format(tel_id))
        self.add_item('pe_charge')
        self.add_item('integration_window', dict())
        self.add_item('pedestal_subtracted_adc', dict())
        self.add_item('peakpos')
        self.add_item('num_channels')
        self.add_item('num_pixels')
        self.add_item('calibration_parameters', dict())


class RecoShowerGeom(Container):
    """
    Standard output of algorithms reconstructing shower geometry

    Parameters
    ----------

    alt : float
        reconstructed altitude
    alt_uncert : float
        reconstructed altitude uncertainty
    az : float
        reconstructed azimuth
    az_uncert : float
        reconstructed azimuth uncertainty
    core_x : float
        reconstructed x coordinate of the core position
    core_y : float
        reconstructed y coordinate of the core position
    core_uncert : float
        uncertainty of the reconstructed core position
    h_max : float
        reconstructed height of the shower maximum
    h_max_uncert : float
        uncertainty of h_max
    is_valid : bool
        direction validity flag. True if the shower direction
        was properly reconstructed by the algorithm
    tel_ids : uint array
        array containing the telescope ids used in the reconstruction
        of the shower
    average_size : float
        average size of used
    """

    def __init__(self, name='RecoShowerGeom'):
        super().__init__(name)
        self.add_item('alt')
        self.add_item('alt_uncert')
        self.add_item('az')
        self.add_item('az_uncert')
        self.add_item('core_x')
        self.add_item('core_y')
        self.add_item('core_uncert')
        self.add_item('h_max')
        self.add_item('h_max_uncert')
        self.add_item('is_valid', bool)
        self.add_item('tel_ids')
        self.add_item('average_size')
        self.add_item('goodness_of_fit')

    def __str__(self):
        return_string = self._name + ":\n"
        return_string += "altitude: {0:.2} +- {1:.2}\n".format(
            self.alt, self.alt_uncert)
        return_string += "azimuth: {0:.2} +- {1:.2}\n".format(
            self.az, self.az_uncert)
        return_string += "core: ({0:.2}, {1:.2}) +- {2:.2}\n".format(
            self.core_x, self.core_y, self.core_uncert)
        return_string += "h_max: {0:.2} +- {1:.2}\n".format(
            self.h_max, self.h_max_uncert)
        return_string += "Average size: {0:.2}\n".format(
            self.average_size)
        return_string += "Used telescopes: {}\n".format((self.tel_ids))
        return_string += "Valid reconstruction: {0}\n".format(self.is_valid)
        return_string += "Goodness of fit: {0:.2}\n".format(
            self.goodness_of_fit)
        return return_string


class RecoEnergy(Container):
    """
    Standard output of algorithms estimating energy

    Parameters
    ----------

    energy : float
        reconstructed energy
    energy_uncert : float
        reconstructed energy uncertainty
    is_valid : bool
        energy reconstruction validity flag. True if the energy
        was properly reconstructed by the algorithm
    tel_ids : uint array
        array containing the telescope ids used in the reconstruction
        of the shower
    goodness_of_fit : float
        goodness of the algorithm fit (TODO: agree on a common meaning?)
    """

    def __init__(self, name='RecoShowerGeom'):
        super().__init__(name)
        self.add_item('energy')
        self.add_item('energy_uncert')
        self.add_item('is_valid', bool)
        self.add_item('tel_ids')
        self.add_item('goodness_of_fit')

    def __str__(self):
        return_string = self._name + ":\n"
        return_string += "energy: {0:.2} +- {1:.2}\n".format(
            self.energy, self.energy_uncert)
        return_string += "Used telescopes: {0}\n".format(
            np.array2string(self.tel_ids))
        return_string += "Valid reconstruction: {0}\n".format(self.is_valid)
        return_string += "Goodness of fit: {0:.2}\n".format(
            self.goodness_of_fit)
        return return_string


class GammaHadronClassification(Container):
    """
    Standard output of gamma/hadron classification algorithms

    Parameters
    ----------

    prediction : float
        prediction of the classifier, defined between [0,1], where values
        close to 0 are more gamma-like, and values close to 1 more
        hadron-like (TODO: Do people agree on this? This is very MAGIC-like)
    is_valid : bool
        classificator validity flag. True if the predition was successful
        within the algorithm validity range
    tel_ids : uint array
        array containing the telescope ids used in the reconstruction
        of the shower
    goodness_of_fit : float
        goodness of the algorithm fit (TODO: agree on a common meaning?)
    """

    def __init__(self, name='RecoShowerGeom'):
        super().__init__(name)
        self.add_item('prediction')
        self.add_item('is_valid', bool)
        self.add_item('tel_ids')
        self.add_item('goodness_of_fit')

    def __str__(self):
        return_string = self._name + ":\n"
        return_string += "prediction: {0:.2}\n".format(self.prediction)
        return_string += "Used telescopes: {0}\n".format(
            np.array2string(self.tel_ids))
        return_string += "Valid classification: {0}\n".format(self.is_valid)
        return_string += "Goodness of fit: {0:.2}\n".format(
            self.goodness_of_fit)
        return return_string
>>>>>>> 33c7ab76
<|MERGE_RESOLUTION|>--- conflicted
+++ resolved
@@ -8,80 +8,20 @@
 from ..core import Container, Item, Map
 from numpy import ndarray
 
-<<<<<<< HEAD
 __all__ = ['EventContainer', 'RawDataContainer', 'RawCameraContainer',
            'MCEventContainer', 'MCCameraContainer',
-           'CalibratedCameraContainer']
-=======
-__all__ = ['RawData', 'RawCameraData', 'MCShowerData', 'MCEvent', 'MCCamera',
-           'CalibratedCameraData', 'RecoShowerGeom', 'RecoEnergy', 'GammaHadronClassification']
->>>>>>> 33c7ab76
+           'CalibratedCameraContainer', 'ReconstructedShowerContainer']
 
 # todo: change some of these Maps to be just 3D NDarrays?
 
-<<<<<<< HEAD
-=======
-class EventContainer(Container):
-    """ Top-level container for all event information """
-
-    def __init__(self, name="Event"):
-        super().__init__(name)
-        self.add_item("dl0", RawData())
-        self.add_item("mc", MCEvent())
-        self.add_item("trig", CentralTriggerData())
-        self.add_item("count")
-
-        self.meta.add_item('tel_pos', dict())
-        self.meta.add_item('pixel_pos', dict())
-        self.meta.add_item('optical_foclen', dict())
-        self.meta.add_item('source', "unknown")
-
-
-class RawData(Container):
-    """
-    Storage of a Merged Raw Data Event
->>>>>>> 33c7ab76
 
 class InstrumentContainer(Container):
     """
     Storage of header info that does not change with event (this is a temporary
      hack until the Instrument module and database is fully implemented.
 
-<<<<<<< HEAD
     This should not be relied upon, as it will be replaced with
     corresponding Instrument module functionality
-=======
-    def __init__(self, name="RawData"):
-        super().__init__(name)
-        self.add_item('run_id')
-        self.add_item('event_id')
-        self.add_item('tels_with_data')
-        self.add_item('tel', dict())
-
-
-class MCShowerData(Container):
-
-    def __init__(self, name='MCShowerData'):
-        super().__init__(name)
-        self.add_item('energy')
-        self.add_item('alt')
-        self.add_item('az')
-        self.add_item('core_x')
-        self.add_item('core_y')
-        self.add_item('h_first_int')
-
-    def __str__(self):
-        return_string = self._name + ":\n"
-        return_string += "energy:   {0:.2}\n".format(self.energy)
-        return_string += "altitude: {0:.2}\n".format(self.alt)
-        return_string += "azimuth:  {0:.2}\n".format(self.az)
-        return_string += "core x:   {0:.4}\n".format(self.core_x)
-        return_string += "core y:   {0:.4}"  .format(self.core_y)
-        return return_string
-
-
-class MCEvent(MCShowerData):
->>>>>>> 33c7ab76
     """
 
     pixel_pos = Item(Map(ndarray), "map of tel_id to pixel positions")
@@ -114,7 +54,6 @@
 
 class RawCameraContainer(Container):
     """
-<<<<<<< HEAD
     Storage of raw data from a single telescope
     """
     adc_sums = Item(Map(), ("map of channel to (masked) arrays of all "
@@ -127,27 +66,6 @@
     """
     Storage of a Merged Raw Data Event
     """
-=======
-
-    def __init__(self, name='MCEvent'):
-        super().__init__(name)
-        self.add_item('tel', dict())
-
-    def __str__(self):
-        return_string = super().__str__() + "\n"
-        npix = np.sum([np.sum(t.photo_electrons > 0)
-                       for t in self.tel.values()])
-        return_string += "total photo_electrons: {}".format(npix)
-        return return_string
-
-
-class CentralTriggerData(Container):
-
-    def __init__(self, name='CentralTriggerData'):
-        super().__init__(name)
-        self.add_item('gps_time')
-        self.add_item('tels_with_trigger')
->>>>>>> 33c7ab76
 
     run_id = Item(-1, "run id number")
     event_id = Item(-1, "event id number")
@@ -171,7 +89,6 @@
 
 class MCEventContainer(Container):
     """
-<<<<<<< HEAD
     Monte-Carlo
     """
     energy = Item(0, "Monte-Carlo Energy")
@@ -187,27 +104,61 @@
 
     gps_time = Item(Time, "central average time stamp")
     tels_with_trigger = Item([], "list of telescopes with data")
-=======
-
-    def __init__(self, tel_id):
-        super().__init__("CT{:03d}".format(tel_id))
-        self.add_item('photo_electrons', dict())
-        # Some parameters used in calibration
-        self.add_item('refshapes', dict())
-        self.add_item('refstep')
-        self.add_item('lrefshape')
-        self.add_item('time_slice')
 
 
-class RawCameraData(Container):
+class ReconstructedShowerContainer(Container):
     """
-    Storage of raw data from a single telescope
->>>>>>> 33c7ab76
+    Standard output of algorithms reconstructing shower geometry
+    """
 
+    
+    alt  = Item(0.0,"reconstructed altitude", unit=u.deg)
+    alt_uncert = Item(0.0,"reconstructed altitude uncertainty", unit=u.deg)
+    az = Item(0.0,"reconstructed azimuth", unit=u.deg)
+    az_uncert =Item(0.0,'reconstructed azimuth uncertainty', unit=u.deg)
+    core_x = Item(0.0,'reconstructed x coordinate of the core position', unit=u.m)
+    core_y = Item(0.0,'reconstructed y coordinate of the core position',unit=u.m)
+    core_uncert = Item(0.0,'uncertainty of the reconstructed core position',unit=u.m)
+    h_max = Item(0.0,'reconstructed height of the shower maximum')
+    h_max_uncert=Item(0.0,'uncertainty of h_max')
+    is_valid=(False,('direction validity flag. True if the shower direction'
+                     'was properly reconstructed by the algorithm'))
+    tel_ids = Item([],('list of the telescope ids used in the'
+                       ' reconstruction of the shower'))
+    average_size = Item(0.0, 'average size of used')
 
+    
+class ReconstructedEnergyContainer(Container):
+    """
+    Standard output of algorithms estimating energy
+    """
+    energy = Item(-1.0, 'reconstructed energy', unit=u.TeV)
+    energy_uncert= Item(-1.0, 'reconstructed energy uncertainty', unit=u.TeV)
+    is_valid = Item(False,('energy reconstruction validity flag. True if '
+                           'the energy was properly reconstructed by the algorithm'))
+    tel_ids = Item([], ('array containing the telescope ids used in the'
+                        ' reconstruction of the shower'))
+    goodness_of_fit = Item(0.0, 'goodness of the algorithm fit')
 
-<<<<<<< HEAD
+    
+class ParticleClassificationContainer(Container):
+    """
+    Standard output of gamma/hadron classification algorithms
+    """
+    #TODO: Do people agree on this? This is very MAGIC-like.
+    #TODO: Perhaps an integer classification + error?
+    prediction = Item(0.0, ('prediction of the classifier, defined between '
+                            '[0,1], where values close to 0 are more gamma-like,'
+                            ' and values close to 1 more hadron-like')) 
+    is_valid = Item(False, ('classificator validity flag. True if the predition '
+                            'was successful within the algorithm validity range'))
+                    
+    #TODO: KPK: is this different than the list in the reco container? Why repeat?
+    tel_ids  = Item([],('array containing the telescope ids used '
+                        'in the reconstruction of the shower'))
+    goodness_of_fit  = Item(0.0,'goodness of the algorithm fit')
 
+            
 class EventContainer(Container):
     """ Top-level container for all event information """
 
@@ -216,202 +167,4 @@
     mc = Item(MCEventContainer(), "Monte-Carlo data")
     trig = Item(CentralTriggerContainer(), "central trigger information")
     count = Item(0, "number of events processed")
-    inst = Item(InstrumentContainer(), "instrumental information (deprecated")
-=======
-    """
-
-    def __init__(self, tel_id):
-        super().__init__("CT{:03d}".format(tel_id))
-        self.add_item('adc_sums', dict())
-        self.add_item('adc_samples', dict())
-        self.add_item('calibration')
-        self.add_item('pedestal')
-        self.add_item('num_channels')
-        self.add_item('num_pixels')
-        self.add_item('num_samples')
-
-
-class CalibratedCameraData(Container):
-    """
-    Storage of calibrated (p.e.) data from a single telescope
-
-    Parameters
-    ----------
-
-    pe_charge : dict
-        ndarrays of all calibrated data (npix)
-    integration_window : dict
-        bool ndarrays of shape [npix][nsamples] indicating the samples used in
-        the obtaining of the charge, dependant on the integration method used
-    pedestal_subtracted_adc : dict
-    peakpos : dict
-        position of the peak as determined by the peak-finding algorithm
-        for each pixel and channel
-    num_channels : int
-        number of gain channels in camera
-    num_pixels : int
-        number of pixels in camera
-    calibration_parameters : dict
-        the calibration parameters used to calbrate the event
-    """
-
-    def __init__(self, tel_id):
-        super().__init__("CT{:03d}".format(tel_id))
-        self.add_item('pe_charge')
-        self.add_item('integration_window', dict())
-        self.add_item('pedestal_subtracted_adc', dict())
-        self.add_item('peakpos')
-        self.add_item('num_channels')
-        self.add_item('num_pixels')
-        self.add_item('calibration_parameters', dict())
-
-
-class RecoShowerGeom(Container):
-    """
-    Standard output of algorithms reconstructing shower geometry
-
-    Parameters
-    ----------
-
-    alt : float
-        reconstructed altitude
-    alt_uncert : float
-        reconstructed altitude uncertainty
-    az : float
-        reconstructed azimuth
-    az_uncert : float
-        reconstructed azimuth uncertainty
-    core_x : float
-        reconstructed x coordinate of the core position
-    core_y : float
-        reconstructed y coordinate of the core position
-    core_uncert : float
-        uncertainty of the reconstructed core position
-    h_max : float
-        reconstructed height of the shower maximum
-    h_max_uncert : float
-        uncertainty of h_max
-    is_valid : bool
-        direction validity flag. True if the shower direction
-        was properly reconstructed by the algorithm
-    tel_ids : uint array
-        array containing the telescope ids used in the reconstruction
-        of the shower
-    average_size : float
-        average size of used
-    """
-
-    def __init__(self, name='RecoShowerGeom'):
-        super().__init__(name)
-        self.add_item('alt')
-        self.add_item('alt_uncert')
-        self.add_item('az')
-        self.add_item('az_uncert')
-        self.add_item('core_x')
-        self.add_item('core_y')
-        self.add_item('core_uncert')
-        self.add_item('h_max')
-        self.add_item('h_max_uncert')
-        self.add_item('is_valid', bool)
-        self.add_item('tel_ids')
-        self.add_item('average_size')
-        self.add_item('goodness_of_fit')
-
-    def __str__(self):
-        return_string = self._name + ":\n"
-        return_string += "altitude: {0:.2} +- {1:.2}\n".format(
-            self.alt, self.alt_uncert)
-        return_string += "azimuth: {0:.2} +- {1:.2}\n".format(
-            self.az, self.az_uncert)
-        return_string += "core: ({0:.2}, {1:.2}) +- {2:.2}\n".format(
-            self.core_x, self.core_y, self.core_uncert)
-        return_string += "h_max: {0:.2} +- {1:.2}\n".format(
-            self.h_max, self.h_max_uncert)
-        return_string += "Average size: {0:.2}\n".format(
-            self.average_size)
-        return_string += "Used telescopes: {}\n".format((self.tel_ids))
-        return_string += "Valid reconstruction: {0}\n".format(self.is_valid)
-        return_string += "Goodness of fit: {0:.2}\n".format(
-            self.goodness_of_fit)
-        return return_string
-
-
-class RecoEnergy(Container):
-    """
-    Standard output of algorithms estimating energy
-
-    Parameters
-    ----------
-
-    energy : float
-        reconstructed energy
-    energy_uncert : float
-        reconstructed energy uncertainty
-    is_valid : bool
-        energy reconstruction validity flag. True if the energy
-        was properly reconstructed by the algorithm
-    tel_ids : uint array
-        array containing the telescope ids used in the reconstruction
-        of the shower
-    goodness_of_fit : float
-        goodness of the algorithm fit (TODO: agree on a common meaning?)
-    """
-
-    def __init__(self, name='RecoShowerGeom'):
-        super().__init__(name)
-        self.add_item('energy')
-        self.add_item('energy_uncert')
-        self.add_item('is_valid', bool)
-        self.add_item('tel_ids')
-        self.add_item('goodness_of_fit')
-
-    def __str__(self):
-        return_string = self._name + ":\n"
-        return_string += "energy: {0:.2} +- {1:.2}\n".format(
-            self.energy, self.energy_uncert)
-        return_string += "Used telescopes: {0}\n".format(
-            np.array2string(self.tel_ids))
-        return_string += "Valid reconstruction: {0}\n".format(self.is_valid)
-        return_string += "Goodness of fit: {0:.2}\n".format(
-            self.goodness_of_fit)
-        return return_string
-
-
-class GammaHadronClassification(Container):
-    """
-    Standard output of gamma/hadron classification algorithms
-
-    Parameters
-    ----------
-
-    prediction : float
-        prediction of the classifier, defined between [0,1], where values
-        close to 0 are more gamma-like, and values close to 1 more
-        hadron-like (TODO: Do people agree on this? This is very MAGIC-like)
-    is_valid : bool
-        classificator validity flag. True if the predition was successful
-        within the algorithm validity range
-    tel_ids : uint array
-        array containing the telescope ids used in the reconstruction
-        of the shower
-    goodness_of_fit : float
-        goodness of the algorithm fit (TODO: agree on a common meaning?)
-    """
-
-    def __init__(self, name='RecoShowerGeom'):
-        super().__init__(name)
-        self.add_item('prediction')
-        self.add_item('is_valid', bool)
-        self.add_item('tel_ids')
-        self.add_item('goodness_of_fit')
-
-    def __str__(self):
-        return_string = self._name + ":\n"
-        return_string += "prediction: {0:.2}\n".format(self.prediction)
-        return_string += "Used telescopes: {0}\n".format(
-            np.array2string(self.tel_ids))
-        return_string += "Valid classification: {0}\n".format(self.is_valid)
-        return_string += "Goodness of fit: {0:.2}\n".format(
-            self.goodness_of_fit)
-        return return_string
->>>>>>> 33c7ab76
+    inst = Item(InstrumentContainer(), "instrumental information (deprecated")
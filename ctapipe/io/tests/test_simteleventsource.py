--- conflicted
+++ resolved
@@ -216,7 +216,6 @@
     assert subarray.tel[1].optics.num_mirrors == 1
 
 
-<<<<<<< HEAD
 def test_subarray_property():
     source = SimTelEventSource(input_url=gamma_test_large_path)
     subarray = deepcopy(source.subarray)
@@ -225,7 +224,8 @@
     assert subarray.tel.keys() == subarray_event.tel.keys()
     assert (subarray.tel[1].camera.pix_x ==
             subarray_event.tel[1].camera.pix_x).all()
-=======
+
+
 def test_apply_simtel_r1_calibration_1_channel():
     n_channels = 1
     n_pixels = 2048
@@ -278,5 +278,4 @@
 
     ped = pedestal / n_samples
     assert r1_waveforms[0, 0] == (r0_waveforms[1, 0, 0] - ped[1, 0]) * dc_to_pe[1, 0]
-    assert r1_waveforms[1, 0] == (r0_waveforms[0, 1, 0] - ped[0, 1]) * dc_to_pe[0, 1]
->>>>>>> 554fe937
+    assert r1_waveforms[1, 0] == (r0_waveforms[0, 1, 0] - ped[0, 1]) * dc_to_pe[0, 1]
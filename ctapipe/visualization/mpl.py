"""
Visualization routines using MatPlotLib
"""

from matplotlib import pyplot as plt
from matplotlib import transforms
from matplotlib.collections import RegularPolyCollection
from matplotlib.patches import Ellipse
import numpy as np
import logging

__all__ = ['CameraDisplay']

logger = logging.getLogger(__name__)

class CameraDisplay(object):
    """Camera Display using MatPlotLib

    Parameters
    ----------
<<<<<<< HEAD
    geometry : `~ctapipe.io.CameraGeometry`
        Definition of the Camera/Image
    axis : `matplotlib.axes._subplots.AxesSubplot`
        a MatPlotLib Axis object to plot on, or None to create a new one
=======

    geometry : `~ctapipe.io.camera.CameraGeometry`
         Definition of the Camera/Image

    axis : `matplotlib.axes.AxesSubplot`
         a MatPlotLib Axis object to plot on, or None to create a new one
>>>>>>> de350dce

    Notes
    -----
    
    Implementation detail: Pixels are rendered as a
    `matplotlib.collections.RegularPolyCollection`, which is the most
    efficient way in MatPlotLib to display complex pixel shapes.

    """

    def __init__(self, geometry, axes=None, title="Camera"):
        self.axes = axes if axes is not None else plt.gca()
        self.geom = geometry
        self.pixels = None
        self.cmap = plt.cm.jet

        # initialize the plot and generate the pixels as a
        # RegularPolyCollection

        xx, yy, rr = (self.geom.pix_x.value, self.geom.pix_y.value,
                      self.geom.pix_r)
        offsets = list(zip(xx, yy))

        offset_trans = self.axes.transData
        #offset_trans = transforms.IdentityTransform()
        fig = self.axes.get_figure()
        trans = fig.dpi_scale_trans + transforms.Affine2D().scale(1.0 / 72.0)
        #trans = self.axes.transData
        #trans = transforms.IdentityTransform()
        self.axes.set_aspect('equal', 'datalim')

        if self.geom.pix_type.startswith('hex'):
            self.pixels = RegularPolyCollection(numsides=6,
                                                rotation=np.radians(0),
                                                offsets=offsets,
                                                sizes=self._radius_to_size(rr),
                                                transOffset=offset_trans)
            self.pixels.set_cmap(plt.cm.jet)
            self.pixels.set_linewidth(0)
            self.pixels.set_array(np.zeros_like(self.geom.pix_x))
            #self.pixels.set_transform(trans)
            #self.pixels.set_offset_position('data')
            logger.debug("POS:{}".format(self.pixels.get_offset_position()))
            logger.debug("TRN:{}".format(self.pixels.get_offset_transform()))
            self.axes.add_collection(self.pixels, autolim=True)
        elif self.geom.pix_type.startswith('rect'):
            self.pixels = RegularPolyCollection(numsides=4,
                                                rotation=np.radians(45),
                                                offsets=offsets,
                                                sizes=self._radius_to_size(rr),
                                                transOffset=offset_trans)
            self.pixels.set_cmap(plt.cm.jet)
            self.pixels.set_linewidth(0)
            self.pixels.set_array(np.zeros_like(self.geom.pix_x))
            logger.debug("POS:{}".format(self.pixels.get_offset_position()))
            logger.debug("TRN:{}".format(self.pixels.get_offset_transform()))
            self.axes.add_collection(self.pixels, autolim=True)
        else:
            raise ValueError(
                "Unimplemented pixel type: {}", self.geom.pix_type)

        self.axes.set_title(title)
        self.axes.set_xlabel("X position ({})".format(self.geom.pix_x.unit))
        self.axes.set_ylabel("Y position ({})".format(self.geom.pix_y.unit))
        self.axes.autoscale_view()

    def _radius_to_size(self, radii):
        """compute radius in screen coordinates and returns the size in
        points^2, needed for the size parameter of
        RegularPolyCollection. This may not be needed if the
        transormations are set up correctly

        """
        return radii*np.pi*550  # hard-coded for now until better transform
        #return np.pi * radii ** 2

    def set_cmap(self, cmap):
        """ Change the color map """
        self.pixels.set_cmap(cmap)

    def set_image(self, image):
        """
        Change the image displayed on the Camera. 

        Parameters
        ----------
        image: array_like
            array of values corresponding to the pixels in the CameraGeometry.
        """
        if image.shape != self.geom.pix_x.shape:
            raise ValueError("Image has a different shape {} than the" 
                             "given CameraGeometry {}"
                             .format(image.shape, self.geom.pix_x.shape))
        self.pixels.set_array(image)
        plt.draw()  # is there a better way to update this?

    def add_ellipse(self, centroid, length, width, angle, asymmetry=0.0,
                    **kwargs):
        """
        plot an ellipse on top of the camera

        Parameters
        ----------
        centroid: (float,float)
            position of centroid
        length: float
            major axis
        width: float
            minor axis
        angle: float
            rotation angle wrt "up" about the centroid, clockwise, in radians
        asymmetry: float
            3rd-order moment for directionality if known
        kwargs: 
            any MatPlotLib style arguments to pass to the Ellipse patch

        """
        ellipse = Ellipse(xy=centroid, width=width, height=length,
                          angle=np.degrees(angle), fill=False, **kwargs)
        self.axes.add_patch(ellipse)
        plt.draw()
        return ellipse<|MERGE_RESOLUTION|>--- conflicted
+++ resolved
@@ -18,19 +18,10 @@
 
     Parameters
     ----------
-<<<<<<< HEAD
     geometry : `~ctapipe.io.CameraGeometry`
         Definition of the Camera/Image
     axis : `matplotlib.axes._subplots.AxesSubplot`
         a MatPlotLib Axis object to plot on, or None to create a new one
-=======
-
-    geometry : `~ctapipe.io.camera.CameraGeometry`
-         Definition of the Camera/Image
-
-    axis : `matplotlib.axes.AxesSubplot`
-         a MatPlotLib Axis object to plot on, or None to create a new one
->>>>>>> de350dce
 
     Notes
     -----

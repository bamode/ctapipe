--- conflicted
+++ resolved
@@ -552,9 +552,6 @@
         patches = PatchCollection(ellipse_list, **kwargs)
         patches.set_clim(0, 1000) # Set ellipse colour based on image size
         patches.set_array(np.asarray(size_list))
-<<<<<<< HEAD
-        self.axes_hillas.add_collection(patches)
-=======
         self.axes_hillas.add_collection(patches)
 
     def overlay_axis(self, momparams, tel_position, **kwargs):
@@ -582,5 +579,4 @@
             y_sc = [tel_y - np.sin(psi) * 10000, tel_y + np.sin(psi) * 10000]
 
             i += 1
-            self.axes_hillas.add_line(Line2D(x_sc, y_sc, linestyle='dashed', color='black'))
->>>>>>> 057307a0
+            self.axes_hillas.add_line(Line2D(x_sc, y_sc, linestyle='dashed', color='black'))